const { expect } = require("chai");
const { ethers } = require("hardhat");

describe("TeamPointsFactory and TeamPoints Tests", function () {
  let TeamPointsFactory, teamPointsFactory;
  let TeamPoints, teamPoints;
  let owner, addr1, addr2, addr3;

  beforeEach(async function () {
    [owner, addr1, addr2, addr3] = await ethers.getSigners();

    // 1. Deploy the TeamPointsFactory
    TeamPointsFactory = await ethers.getContractFactory("TeamPointsFactory");
    teamPointsFactory = await TeamPointsFactory.deploy();
    await teamPointsFactory.deployed();
  });

  describe("TeamPointsFactory", function () {
    it("Should deploy a new TeamPoints contract and set msg.sender as the initial owner", async function () {
      // 2. Create a new TeamPoints through the factory
      const tx = await teamPointsFactory.deployTeamPoints(
        "My Token",    // name
        "MTK"          // symbol
      );
      const receipt = await tx.wait();

      // 3. Parse the TeamPointsCreated event to get the new contract address
      const event = receipt.events.find((e) => e.event === "TeamPointsCreated");
      const contractAddress = event.args.contractAddress;
      const initialOwner = event.args.initialOwner;

      // 4. Attach to the newly created TeamPoints contract
      TeamPoints = await ethers.getContractFactory("TeamPoints");
      teamPoints = await TeamPoints.attach(contractAddress);

      // 5. Assertions
      expect(initialOwner).to.equal(owner.address);

      const name = await teamPoints.name();
      const symbol = await teamPoints.symbol();
      const isTransferable = await teamPoints.isTransferable();
      const isOutsideTransferAllowed =
        await teamPoints.isOutsideTransferAllowed();
      const materialWeight = await teamPoints.materialContributionWeight();

      expect(name).to.equal("My Token");
      expect(symbol).to.equal("MTK");
      expect(isTransferable).to.equal(false);
      expect(isOutsideTransferAllowed).to.equal(false);
      expect(materialWeight).to.equal(4000);
    });

    it("Should track all deployed TeamPoints addresses", async function () {
      // Deploy two separate TeamPoints instances
      await teamPointsFactory.deployTeamPoints(
        "TokenA",
        "TKA"
      );
      await teamPointsFactory.deployTeamPoints(
        "TokenB",
        "TKB"
      );

      // Check the factory's stored addresses
      const count = await teamPointsFactory.getTeamPointsCount();
      expect(count).to.equal(2);

      const allContracts = await teamPointsFactory.getAllTeamPoints();
      expect(allContracts.length).to.equal(2);

      // Optional: further attach and verify each one if desired
    });
  });

  describe("TeamPoints (from a newly deployed instance)", function () {
    beforeEach(async function () {
      // Deploy a single TeamPoints instance via factory
      const tx = await teamPointsFactory.deployTeamPoints(
        "Test Token",
        "TTK"
      );
      const receipt = await tx.wait();
      const event = receipt.events.find((e) => e.event === "TeamPointsCreated");
      const contractAddress = event.args.contractAddress;

      TeamPoints = await ethers.getContractFactory("TeamPoints");
      teamPoints = await TeamPoints.attach(contractAddress);
    });

    it("Should only allow the admin (owner) to mint tokens", async function () {

      await expect(await teamPoints.isAdmin(owner.address)).to.be.true;
      // 1. Mint from the owner (admin) account
      await teamPoints.mint(addr1.address, 200, 100);

      const balanceAddr1 = await teamPoints.balanceOf(addr1.address);
      // Balance to be: 200 * 4 + 100 * 2 = 800 + 200 = 1000
      expect(balanceAddr1).to.eq(1000);

      // 3. Non-admin tries to mint
      await expect(
        teamPoints.connect(addr1).mint(addr1.address, 200, 100)
      ).to.be.revertedWith('AccessControlUnauthorizedAccount');
    });

    it("Should record the first mint time and compute timeWeight correctly", async function () {
      // Initially, the user has no tokens
      let weightBeforeMint = await teamPoints.getTimeWeight(addr1.address);
      expect(weightBeforeMint).to.equal(2000); // default if firstMintTime[user] == 0

      // After mint
      await teamPoints.mint(addr1.address, 100, 50);

      // The firstMintTime should be set, so subsequent calls reflect that
      let weightAfterMint = await teamPoints.getTimeWeight(addr1.address);
      expect(weightAfterMint).to.equal(2000); // minted immediately, no 6-month period has passed
    });

    it("Should block transfers if isTransferable is false", async function () {
      // Mint some tokens to addr1
      // We'll use 0 material, 100 time just as an example
      // minted amount = (0 * 100) + ((100 * 2000) / 1000) = 200
      await teamPoints.mint(addr1.address, 0, 100);

      // minted amount for addr2 = 50 * 2000 / 1000 = 100
      await teamPoints.mint(addr2.address, 0, 50);

      // Attempt to transfer from addr1 to addr2
      await expect(
        teamPoints.connect(addr1).transfer(addr2.address, 50)
      ).to.be.revertedWith("Transfers are disabled");

      // Now let's enable transfers
      await teamPoints.updateConfig(
        true, // _isTransferable
        false, // _isOutsideTransferAllowed
        4, // _materialWeight
        2000,
        true,
        4000
      );

      // Transfer should succeed now that isTransferable = true
      await teamPoints.connect(addr1).transfer(addr2.address, 50);

      // addr2 had 100, plus 50 = 150
      expect(await teamPoints.balanceOf(addr2.address)).to.equal(150);
    });

    it("Should prevent transfers to new addresses if isOutsideTransferAllowed is false", async function () {
      // isTransferable = false by default, so let's allow transfers
      await teamPoints.updateConfig(
        true, 
        false, 
        4000,
        2000,
        true,
        4000
      );

      // Mint some tokens to addr1
      // minted = 0 + (100 * 2000 / 1000) = 200
      await teamPoints.mint(addr1.address, 0, 100);

      // Since addr2 hasn't received tokens yet, transferring to addr2 should revert
      await expect(
        teamPoints.connect(addr1).transfer(addr2.address, 50)
      ).to.be.revertedWith("Recipient must be an existing token holder");

      // Let's mint some tokens to addr2
      // minted = (50*4) + (0 * timeWeight/1000) = 200
      await teamPoints.mint(addr2.address, 50, 0);

      expect(await teamPoints.balanceOf(addr2.address)).to.equal(200);

      // Now addr2 hasReceivedTokens == true, so the transfer should succeed
      await teamPoints.connect(addr1).transfer(addr2.address, 50);
      // addr2 => 200 + 50 = 250
      expect(await teamPoints.balanceOf(addr2.address)).to.equal(250);
    });

    it("Should allow admin to change settings", async function () {
      // Default settings from constructor
      expect(await teamPoints.isTransferable()).to.equal(false);
      expect(await teamPoints.isOutsideTransferAllowed()).to.equal(false);
      expect(await teamPoints.materialContributionWeight()).to.equal(4000);

      // Update
      await teamPoints.updateConfig(
        true, 
        true, 
        500,
        2000,
        true,
        4000
      );
      expect(await teamPoints.isTransferable()).to.equal(true);
      expect(await teamPoints.isOutsideTransferAllowed()).to.equal(true);
      expect(await teamPoints.materialContributionWeight()).to.equal(500);
    });

    it("Should allow adding and removing admins", async function () {

      await expect(await teamPoints.isAdmin(owner.address)).to.be.true;
      // Initially, only the contract deployer (owner) is admin
      // Attempting to add an admin who has never received tokens should revert
      await expect(teamPoints.addAdmin(addr1.address)).to.be.revertedWith(
        "New admin must be a token holder"
      );

      // Mint tokens to addr1
      // minted = (100*100) + (0 * timeWeight/1000) = 10,000
      await teamPoints.mint(addr1.address, 100, 0);

      // Now we can add addr1 as an admin
      await teamPoints.addAdmin(addr1.address);
      // No revert => success

      // Let addr1 remove themself as admin
      await teamPoints.connect(addr1).removeAdmin(addr1.address);

      // Attempt to mint again as addr1 => should revert now, because they are no longer admin
      await expect(
        teamPoints.connect(addr1).mint(addr1.address, 100, 0)
      ).to.be.revertedWith('AccessControlUnauthorizedAccount');
    });

    describe("Material & Time Contribution Calculations", function () {
      it("Should mint the correct amount with zero time contribution (timeWeight = 2000 by default)", async function () {

        await teamPoints.updateConfig(
          true, 
          true, 
          100000,
          2000,
          true,
          4000
        );
        // For a new user, timeWeight = 2000
        // minted = (materialContribution * 100) + (timeContribution * 2000 / 1000)

        // Example: mint(addr1, 10, 0)
        // minted = (10 * 10000/1000) + (0 * 2000/1000) = 1000
        await teamPoints.mint(addr1.address, 10, 0);
        expect(await teamPoints.balanceOf(addr1.address)).to.equal(1000);
      });

      it("Should mint the correct amount with both material and time contributions for a new user", async function () {
        // Example: mint(addr1, 10, 50) => new user => timeWeight=2000
        // minted = (10 * 100) + ((50 * 2000) / 1000) = 1000 + 100 = 1100
        await teamPoints.updateConfig(
          true, 
          true, 
          100000,
          2000,
          true,
          4000
        );

        await teamPoints.mint(addr1.address, 10, 50);
        expect(await teamPoints.balanceOf(addr1.address)).to.equal(1100);
      });

      it("Should increase timeWeight after 6 months and mint accordingly", async function () {
        await teamPoints.updateConfig(
          true, 
          true, 
          100000,
          2000,
          true,
          4000
        );

        // 1) Mint initially to set firstMintTime
        // minted = (0 * 100) + ((50 * 2000) / 1000) = 100
        await teamPoints.mint(addr1.address, 0, 50);
        expect(await teamPoints.balanceOf(addr1.address)).to.equal(100);

        // 2) Fast forward 6 months
        const sixMonths = 180 * 24 * 60 * 60;
        await ethers.provider.send("evm_increaseTime", [sixMonths]);
        await ethers.provider.send("evm_mine");

        // Now timeWeight should be = 2000 + 125 = 2125
        // Let's mint again => minted = (5 * 100) + ((10 * 2125) / 1000) = 500 + 21.25 => ~521
        // Note: division is integer-based, so carefully check how it truncates. 
        // In pure integer math: (10 * 2125) / 1000 = 21 (since 2125*10=21250, /1000=21.25 => truncated to 21)
        // So minted = 500 + 21 = 521
        // Final expected balance = 100 + 521 = 621
        await teamPoints.mint(addr1.address, 5, 10);
        expect(await teamPoints.balanceOf(addr1.address)).to.equal(621);
      });

      it("Should cap timeWeight at 4000 after enough time passes", async function () {
        await teamPoints.updateConfig(
          true, 
          true, 
          100000,
          2000,
          true,
          4000
        );
        // For the first mint
        await teamPoints.mint(addr1.address, 1, 0);
        // minted = (1*100) + 0 = 100
        expect(await teamPoints.balanceOf(addr1.address)).to.equal(100);

        // Increase time by 5 years (~10 six-month periods).
        // Each 6 months => +125, so 10 periods => +1250
        // 2000 + 1250 = 3250, still not at cap, let's go further to exceed the cap:
        const fiveYears = 5 * 365 * 24 * 60 * 60;
        await ethers.provider.send("evm_increaseTime", [fiveYears]);
        await ethers.provider.send("evm_mine");

        // Increase again by another big chunk to push well beyond 4000
        const tenMoreYears = 10 * 365 * 24 * 60 * 60;
        await ethers.provider.send("evm_increaseTime", [tenMoreYears]);
        await ethers.provider.send("evm_mine");

        // timeWeight should now be capped at 4000
        const timeWeight = await teamPoints.getTimeWeight(addr1.address);
        expect(timeWeight).to.equal(4000);

        // minted = (10*100) + (50 * 4000 / 1000) = 1000 + 200 = 1200
        // final balance => 100 + 1200 = 1300
        await teamPoints.mint(addr1.address, 10, 50);
        expect(await teamPoints.balanceOf(addr1.address)).to.equal(1300);
      });
    });

    describe("TeamPoints - batchMint Tests", function () {
      let owner, addr1, addr2, addr3;
      let teamPoints;

      beforeEach(async function () {
        [owner, addr1, addr2, addr3] = await ethers.getSigners();

        // Deploy the factory
        const TeamPointsFactory = await ethers.getContractFactory("TeamPointsFactory");
        const teamPointsFactory = await TeamPointsFactory.deploy();
        await teamPointsFactory.deployed();

        // Create a new TeamPoints instance via the factory
        const tx = await teamPointsFactory.deployTeamPoints(
          "Batch Test Token",
          "BTT"
        );

        const receipt = await tx.wait();
        const event = receipt.events.find((e) => e.event === "TeamPointsCreated");
        const contractAddress = event.args.contractAddress;

        // Attach to the newly created contract
        const TeamPoints = await ethers.getContractFactory("TeamPoints");
        teamPoints = await TeamPoints.attach(contractAddress);
        await teamPoints.updateConfig(
          true, 
          true, 
          100000,
          2000,
          true,
          4000
        );
      });

      describe("batchMint()", function () {
        it("Should revert if input arrays have different lengths", async function () {
          const recipients = [addr1.address, addr2.address];
          const matContribs = [100]; // shorter
          const timeContribs = [50, 50];

          await expect(
            teamPoints.batchMint(recipients, matContribs, timeContribs)
          ).to.be.revertedWith("Input array lengths mismatch");
        });

        it("Should revert if called by a non-admin", async function () {
          // Non-admin tries to call batchMint
          await expect(
            teamPoints.connect(addr1).batchMint(
              [addr2.address],
              [100],
              [50]
            )
          ).to.be.revertedWith("AccessControlUnauthorizedAccount");
        });

        it("Should batch mint correctly for multiple recipients in one transaction", async function () {
          // Recipients: addr1, addr2
          const recipients = [addr1.address, addr2.address];
          // Suppose we have these material/time contributions:
          // material: [10, 20], time: [5, 10]
          //   => mintedAmount for each user = (material * 100) + ((time * timeWeight) / 1000).
          //   => timeWeight for new recipients is 2000 by default.

          const matContribs = [10, 20];
          const timeContribs = [5, 10];

          // Admin calls batchMint
          await teamPoints.batchMint(recipients, matContribs, timeContribs);

          // Calculate expected amounts
          // For addr1: 
          //   timeWeight = 2000
          //   minted = (10 * 100) + ((5 * 2000) / 1000) = 1000 + 10 = 1010
          // For addr2:
          //   minted = (20 * 100) + ((10 * 2000) / 1000) = 2000 + 20 = 2020

          expect(await teamPoints.balanceOf(addr1.address)).to.equal(1010);
          expect(await teamPoints.balanceOf(addr2.address)).to.equal(2020);
        });

        it("Should set firstMintTime for each new address in the batch", async function () {
          const recipients = [addr1.address, addr2.address];
          const matContribs = [10, 20];
          const timeContribs = [5, 10];

          await teamPoints.batchMint(recipients, matContribs, timeContribs);

          // After batchMint, check that firstMintTime was recorded
          const firstMint1 = await teamPoints.callStatic.getTimeWeight(addr1.address);
          const firstMint2 = await teamPoints.callStatic.getTimeWeight(addr2.address);

          // Both should use the default 2000 (since they're new recipients)
          expect(firstMint1).to.equal(2000);
          expect(firstMint2).to.equal(2000);
        });

        it("Should accumulate additional tokens for recipients if called multiple times", async function () {
          // First batch mint
          await teamPoints.batchMint([addr1.address], [10], [0]);
          // minted = 10*100 + 0 = 1000

          // Second batch mint, same address but different material/time
          // Let's do: material=5, time=10 => minted = (5*100) + (10*2000/1000)= 500 + 20=520
          // So total final = 1000 + 520 = 1520
          await teamPoints.batchMint([addr1.address], [5], [10]);

          expect(await teamPoints.balanceOf(addr1.address)).to.equal(1520);
        });
      });
    });

    describe("manualAllocation()", function () {
      let owner, addr1, addr2, addr3;
      let teamPoints;
<<<<<<< HEAD

      beforeEach(async function () {
        [owner, addr1, addr2, addr3] = await ethers.getSigners();

=======
    
      beforeEach(async function () {
        [owner, addr1, addr2, addr3] = await ethers.getSigners();
    
>>>>>>> 3d7ef0a6
        // Deploy the factory
        const TeamPointsFactory = await ethers.getContractFactory("TeamPointsFactory");
        const teamPointsFactory = await TeamPointsFactory.deploy();
        await teamPointsFactory.deployed();
<<<<<<< HEAD

=======
    
>>>>>>> 3d7ef0a6
        // Create a new TeamPoints instance via the factory
        const tx = await teamPointsFactory.deployTeamPoints(
          "Allocation Test Token",
          "ATT"
        );
<<<<<<< HEAD

        const receipt = await tx.wait();
        const event = receipt.events.find((e) => e.event === "TeamPointsCreated");
        const contractAddress = event.args.contractAddress;

=======
    
        const receipt = await tx.wait();
        const event = receipt.events.find((e) => e.event === "TeamPointsCreated");
        const contractAddress = event.args.contractAddress;
    
>>>>>>> 3d7ef0a6
        // Attach to the newly created contract
        const TeamPoints = await ethers.getContractFactory("TeamPoints");
        teamPoints = await TeamPoints.attach(contractAddress);
      });
<<<<<<< HEAD

      it("Should correctly allocate tokens during the manualAllocation", async function () {
        const recipients = [addr1.address, addr2.address, addr3.address];
        const amounts = [100, 200, 300];

        // Perform the initial allocation
        await teamPoints.manualAllocation(recipients, amounts);

=======
    
      it("Should correctly allocate tokens during the manualAllocation", async function () {
        const recipients = [addr1.address, addr2.address, addr3.address];
        const amounts = [100, 200, 300];
    
        // Perform the initial allocation
        await teamPoints.manualAllocation(recipients, amounts);
    
>>>>>>> 3d7ef0a6
        // Check balances
        expect(await teamPoints.balanceOf(addr1.address)).to.equal(100);
        expect(await teamPoints.balanceOf(addr2.address)).to.equal(200);
        expect(await teamPoints.balanceOf(addr3.address)).to.equal(300);
<<<<<<< HEAD

        // Check total supply
        expect(await teamPoints.totalSupply()).to.equal(600);
      });


      it("Should revert if input arrays have mismatched lengths", async function () {
        const recipients = [addr1.address, addr2.address];
        const amounts = [100]; // Mismatched length

=======
    
        // Check total supply
        expect(await teamPoints.totalSupply()).to.equal(600);
      });
    
      
      it("Should revert if input arrays have mismatched lengths", async function () {
        const recipients = [addr1.address, addr2.address];
        const amounts = [100]; // Mismatched length
    
>>>>>>> 3d7ef0a6
        await expect(
          teamPoints.manualAllocation(recipients, amounts)
        ).to.be.revertedWith("Input array lengths mismatch");
      });
<<<<<<< HEAD

      it("Should mark recipients as token holders after allocation", async function () {
        const recipients = [addr1.address, addr2.address];
        const amounts = [100, 200];

        // Perform the allocation
        await teamPoints.manualAllocation(recipients, amounts);
        await teamPoints.manualAllocation(recipients, amounts);

=======
    
      it("Should mark recipients as token holders after allocation", async function () {
        const recipients = [addr1.address, addr2.address];
        const amounts = [100, 200];
    
        // Perform the allocation
        await teamPoints.manualAllocation(recipients, amounts);
        await teamPoints.manualAllocation(recipients, amounts);
    
>>>>>>> 3d7ef0a6
        // Verify token holder status
        expect(await teamPoints.balanceOf(addr1.address)).to.eq(200);
        expect(await teamPoints.balanceOf(addr2.address)).to.eq(400);
      });
<<<<<<< HEAD

      it("Should emit ManualAllocationCompleted event", async function () {
        const recipients = [addr1.address, addr2.address];
        const amounts = [100, 200];

=======
    
      it("Should emit ManualAllocationCompleted event", async function () {
        const recipients = [addr1.address, addr2.address];
        const amounts = [100, 200];
    
>>>>>>> 3d7ef0a6
        // Perform the allocation and listen for the event
        await expect(teamPoints.manualAllocation(recipients, amounts))
          .to.emit(teamPoints, "ManualAllocationCompleted");
      });
    });
<<<<<<< HEAD

=======
    
>>>>>>> 3d7ef0a6
  });
});<|MERGE_RESOLUTION|>--- conflicted
+++ resolved
@@ -444,72 +444,41 @@
     describe("manualAllocation()", function () {
       let owner, addr1, addr2, addr3;
       let teamPoints;
-<<<<<<< HEAD
-
+    
       beforeEach(async function () {
         [owner, addr1, addr2, addr3] = await ethers.getSigners();
-
-=======
-    
-      beforeEach(async function () {
-        [owner, addr1, addr2, addr3] = await ethers.getSigners();
-    
->>>>>>> 3d7ef0a6
+    
         // Deploy the factory
         const TeamPointsFactory = await ethers.getContractFactory("TeamPointsFactory");
         const teamPointsFactory = await TeamPointsFactory.deploy();
         await teamPointsFactory.deployed();
-<<<<<<< HEAD
-
-=======
-    
->>>>>>> 3d7ef0a6
+    
         // Create a new TeamPoints instance via the factory
         const tx = await teamPointsFactory.deployTeamPoints(
           "Allocation Test Token",
           "ATT"
         );
-<<<<<<< HEAD
-
+    
         const receipt = await tx.wait();
         const event = receipt.events.find((e) => e.event === "TeamPointsCreated");
         const contractAddress = event.args.contractAddress;
-
-=======
-    
-        const receipt = await tx.wait();
-        const event = receipt.events.find((e) => e.event === "TeamPointsCreated");
-        const contractAddress = event.args.contractAddress;
-    
->>>>>>> 3d7ef0a6
+    
         // Attach to the newly created contract
         const TeamPoints = await ethers.getContractFactory("TeamPoints");
         teamPoints = await TeamPoints.attach(contractAddress);
       });
-<<<<<<< HEAD
-
+    
       it("Should correctly allocate tokens during the manualAllocation", async function () {
         const recipients = [addr1.address, addr2.address, addr3.address];
         const amounts = [100, 200, 300];
-
+    
         // Perform the initial allocation
         await teamPoints.manualAllocation(recipients, amounts);
-
-=======
-    
-      it("Should correctly allocate tokens during the manualAllocation", async function () {
-        const recipients = [addr1.address, addr2.address, addr3.address];
-        const amounts = [100, 200, 300];
-    
-        // Perform the initial allocation
-        await teamPoints.manualAllocation(recipients, amounts);
-    
->>>>>>> 3d7ef0a6
+    
         // Check balances
         expect(await teamPoints.balanceOf(addr1.address)).to.equal(100);
         expect(await teamPoints.balanceOf(addr2.address)).to.equal(200);
         expect(await teamPoints.balanceOf(addr3.address)).to.equal(300);
-<<<<<<< HEAD
 
         // Check total supply
         expect(await teamPoints.totalSupply()).to.equal(600);
@@ -520,23 +489,10 @@
         const recipients = [addr1.address, addr2.address];
         const amounts = [100]; // Mismatched length
 
-=======
-    
-        // Check total supply
-        expect(await teamPoints.totalSupply()).to.equal(600);
-      });
-    
-      
-      it("Should revert if input arrays have mismatched lengths", async function () {
-        const recipients = [addr1.address, addr2.address];
-        const amounts = [100]; // Mismatched length
-    
->>>>>>> 3d7ef0a6
         await expect(
           teamPoints.manualAllocation(recipients, amounts)
         ).to.be.revertedWith("Input array lengths mismatch");
       });
-<<<<<<< HEAD
 
       it("Should mark recipients as token holders after allocation", async function () {
         const recipients = [addr1.address, addr2.address];
@@ -546,43 +502,19 @@
         await teamPoints.manualAllocation(recipients, amounts);
         await teamPoints.manualAllocation(recipients, amounts);
 
-=======
-    
-      it("Should mark recipients as token holders after allocation", async function () {
-        const recipients = [addr1.address, addr2.address];
-        const amounts = [100, 200];
-    
-        // Perform the allocation
-        await teamPoints.manualAllocation(recipients, amounts);
-        await teamPoints.manualAllocation(recipients, amounts);
-    
->>>>>>> 3d7ef0a6
         // Verify token holder status
         expect(await teamPoints.balanceOf(addr1.address)).to.eq(200);
         expect(await teamPoints.balanceOf(addr2.address)).to.eq(400);
       });
-<<<<<<< HEAD
 
       it("Should emit ManualAllocationCompleted event", async function () {
         const recipients = [addr1.address, addr2.address];
         const amounts = [100, 200];
 
-=======
-    
-      it("Should emit ManualAllocationCompleted event", async function () {
-        const recipients = [addr1.address, addr2.address];
-        const amounts = [100, 200];
-    
->>>>>>> 3d7ef0a6
         // Perform the allocation and listen for the event
         await expect(teamPoints.manualAllocation(recipients, amounts))
           .to.emit(teamPoints, "ManualAllocationCompleted");
       });
     });
-<<<<<<< HEAD
-
-=======
-    
->>>>>>> 3d7ef0a6
   });
 });